--- conflicted
+++ resolved
@@ -10,9 +10,5 @@
 ```
 
 The script saves a CSV file combining the current price, circulating supply and
-<<<<<<< HEAD
 all available daily OHLCV data. The exchange is chosen automatically from the
 active markets listed on CoinGecko.
-=======
-all available daily OHLCV data fetched from Binance.
->>>>>>> d7ac6045
