--- conflicted
+++ resolved
@@ -3,10 +3,7 @@
 
 import csv
 import logging
-<<<<<<< HEAD
 import math
-=======
->>>>>>> cd7fc321
 from datetime import datetime, timezone
 from functools import lru_cache
 from typing import Dict, List, Tuple
@@ -178,7 +175,6 @@
     exchange_list = [exchange] if exchange else ccxt.exchanges
     for exchange_name in exchange_list:
         if exchange_name in attempted:
-<<<<<<< HEAD
             continue
         exchange_class = getattr(ccxt, exchange_name)({"enableRateLimit": True})
         try:
@@ -186,15 +182,6 @@
         except Exception as exc:
             logger.debug("Skipping %s: %s", exchange_name, exc)
             continue
-=======
-            continue
-        exchange_class = getattr(ccxt, exchange_name)({"enableRateLimit": True})
-        try:
-            exchange_class.load_markets()
-        except Exception as exc:
-            logger.debug("Skipping %s: %s", exchange_name, exc)
-            continue
->>>>>>> cd7fc321
         for symbol in generic_pairs:
             if symbol not in getattr(exchange_class, "symbols", []):
                 continue
@@ -319,10 +306,6 @@
                 ph_volume = volume - avg_surrounding
                 ph_percentage = ph_volume / supply if supply else 0.0
                 averages.append(ph_percentage)
-<<<<<<< HEAD
-
-=======
->>>>>>> cd7fc321
                 for j in range(start, end):
                     ts2, o2, h2, l2, c2, v2 = ohlcv[j]
                     writer.writerow(
@@ -387,7 +370,6 @@
 
         if tokens_to_sell <= 0:
             return
-<<<<<<< HEAD
 
         step_inc = 0.05
         q_factor = 1.0 + q_pct / 100.0
@@ -397,11 +379,6 @@
             tokens_step = tokens_to_sell / steps
         else:
             tokens_step = tokens_to_sell * (1 - q_factor) / (1 - q_factor ** steps)
-=======
-        step_inc = 0.05
-        q_factor = 1.0 + q_pct / 100.0
-        tokens_step = tokens_to_sell * step_inc
->>>>>>> cd7fc321
         step = 1
         price_mult = 1.0
         sold_cum = 0.0
