"""Utilities to fetch cryptocurrency data."""
from __future__ import annotations

import csv
import logging
import math
import sys
from datetime import datetime, timezone
from functools import lru_cache
from typing import Dict, List, Tuple


import ccxt
import requests
<<<<<<< HEAD
=======

try:
    from tqdm import tqdm
except Exception:  # pragma: no cover - fallback when tqdm is missing
    def tqdm(iterable, **_):
        return iterable

try:
    from tqdm import tqdm
except Exception:  # pragma: no cover - fallback when tqdm is missing
    def tqdm(iterable, **_):
        return iterable

try:
    from tqdm import tqdm
except Exception:  # pragma: no cover - fallback when tqdm is missing
    def tqdm(iterable, **_):
        return iterable

try:
    from tqdm import tqdm
except Exception:  # pragma: no cover - fallback when tqdm is missing
    def tqdm(iterable, **_):
        return iterable
>>>>>>> 236c8646

try:
    from tqdm import tqdm
except Exception:  # pragma: no cover - fallback when tqdm is missing
    def tqdm(iterable, **_):
        return iterable


COINGECKO_API = "https://api.coingecko.com/api/v3"

MS_IN_DAY = 24 * 60 * 60 * 1000
DAYS_LIMIT = 364


# CoinGecko only accepts a limited set of "days" parameters for its OHLC
# endpoint.  Use the smallest allowed value greater than or equal to the
# desired ``DAYS_LIMIT``.  This prevents HTTP 400 errors such as the
# ``{"error":"Invalid days parameter"}`` seen when requesting 364 days.
COINGECKO_ALLOWED_DAYS = [1, 7, 14, 30, 90, 180, 365, 730]


def _coingecko_days(limit: int) -> int:
    """Return a valid ``days`` value for CoinGecko's OHLC endpoint."""

    for day in COINGECKO_ALLOWED_DAYS:
        if limit <= day:
            return day
    return COINGECKO_ALLOWED_DAYS[-1]


# Map CoinGecko market identifiers to ccxt exchange ids.  CoinGecko still
# uses legacy identifiers like ``mxc`` for MEXC; normalising ensures those
# exchanges appear in the available list.
EXCHANGE_ALIASES = {
    "mxc": "mexc",
    "gate-io": "gate",
    "gateio": "gate",
    "bybit_spot": "bybit",
    "bybit-spot": "bybit",
    "okex": "okx",
    "crypto_com": "cryptocom",
    "hashkey_exchange": "hashkey",
    "huobi": "huobi",
    "p2pb2b": "p2b",
}

# Exchanges that consistently fail to provide OHLCV data via ccxt. Treat them as
# unsupported to avoid noisy warnings during normal operation.
EXCHANGE_BLACKLIST = {"lbank", "phemex", "latoken"}

# Quote currencies considered "dollar" variations. Only markets using one of
# these as the quote currency will be fetched. This avoids cross pairs such as
# ``LTC/BTC`` or fiat pairs like ``BTC/JPY``.
ALLOWED_QUOTES = {
    "USD",
    "USDT",
    "USDC",
    "BUSD",
    "DAI",
    "TUSD",
    "USDD",
    "USDP",
    "PAX",
    "GUSD",
}

<<<<<<< HEAD
=======
# Exchanges that consistently fail to provide OHLCV data via ccxt. Treat them as
# unsupported to avoid noisy warnings during normal operation.
EXCHANGE_BLACKLIST = {"lbank", "phemex", "latoken"}

>>>>>>> 236c8646

def _normalize_exchange_id(exchange_id: str) -> str:
    """Normalise CoinGecko market identifiers for ccxt."""

    return EXCHANGE_ALIASES.get(exchange_id.lower(), exchange_id.lower())


def _normalize_pair(exchange_id: str, pair: str) -> str:
    """Normalize trading pairs for specific exchanges."""

    if exchange_id == "kraken":
        return pair.replace("XBT", "BTC")
    return pair


logger = logging.getLogger(__name__)


@lru_cache(maxsize=None)
def _get_coin_id(ticker: str) -> str:
    """Resolve CoinGecko coin ID for a ticker.

    If multiple coins share the same ticker symbol, present the user with a
    list of options and let them choose the desired coin ID.
    """

    try:
        resp = requests.get(f"{COINGECKO_API}/coins/list", timeout=30)
        resp.raise_for_status()
    except requests.HTTPError as exc:
        raise ValueError(f"CoinGecko coin list request failed: {exc}") from exc
    coins = [c for c in resp.json() if c["symbol"].lower() == ticker.lower()]
    if not coins:
        raise ValueError(f"Ticker {ticker} not found on CoinGecko")
    if len(coins) == 1:
        return coins[0]["id"]

    print(f"Multiple coins found for ticker '{ticker}':")
    for idx, coin in enumerate(coins, start=1):
        print(f"{idx}. {coin['name']} ({coin['id']})")

    while True:
        choice = input(f"Select coin [1-{len(coins)}]: ")
        try:
            idx = int(choice)
            if 1 <= idx <= len(coins):
                return coins[idx - 1]["id"]
        except ValueError:
            pass
        print("Invalid selection. Please try again.")


def fetch_coin_info(ticker: str) -> Dict[str, float]:
    """Fetch current price (USD) and circulating supply for a ticker."""
    coin_id = _get_coin_id(ticker)

    try:
        data_resp = requests.get(f"{COINGECKO_API}/coins/{coin_id}", timeout=30)
        data_resp.raise_for_status()
    except requests.HTTPError as exc:
        raise ValueError(
            f"CoinGecko coin info request failed for {coin_id}: {exc}"
        ) from exc
    data = data_resp.json()
    price = data["market_data"]["current_price"]["usd"]
    supply = data["market_data"].get("circulating_supply")
    if not supply:
        print("Failed to fetch circulating supply from CoinGecko.")
        while True:
            user_input = input("Please enter the circulating supply manually: ")
            try:
                supply = float(user_input)
                if supply > 0:
                    break
            except ValueError:
                pass
            print("Invalid input. Enter a positive number.")
    return {"price": price, "circulating_supply": supply}


def _coin_markets(ticker: str) -> List[Tuple[str, str]]:
    """Return list of (exchange id, trading pair) for active markets."""
    coin_id = _get_coin_id(ticker)
    try:
        resp = requests.get(
            f"{COINGECKO_API}/coins/{coin_id}/tickers", timeout=30
        )
        resp.raise_for_status()
    except requests.HTTPError as exc:
        raise ValueError(
            f"CoinGecko markets request failed for {coin_id}: {exc}"
        ) from exc
    data = resp.json()
    markets: List[Tuple[str, str]] = []
    base_upper = ticker.upper()
    for entry in data.get("tickers", []):
        base = entry["base"].upper()
        quote = entry["target"].upper()
        if base != base_upper or quote not in ALLOWED_QUOTES:
            continue
        exchange_id = entry["market"]["identifier"]
        pair = f"{base}/{quote}"
        exchange_id = _normalize_exchange_id(exchange_id)
        pair = _normalize_pair(exchange_id, pair)
        markets.append((exchange_id, pair))
    return markets


def fetch_ohlcv(
    ticker: str,
    exchange: str | None = None,
    progress: bool = False,
    warnings: List[str] | None = None,
) -> Tuple[Dict[str, List[List[float]]], List[str]]:
    """Fetch up to the last ``DAYS_LIMIT`` days of OHLCV data.

    When ``exchange`` is ``None`` data is fetched from *all* ccxt-supported
    exchanges reported by CoinGecko. Returns a tuple ``(results, failures)``
    where ``results`` maps exchange ids to OHLCV rows and ``failures`` lists
    exchanges that yielded no data. If every exchange fails, the function
    falls back to CoinGecko's OHLC endpoint with the key ``"coingecko"``.

    Set ``progress=True`` to show a progress bar while iterating over exchanges.
    When ``warnings`` is provided, any errors are appended to it instead of being
    logged during the fetch. Callers can display the warnings afterwards,
    keeping the progress bar stable.
    """

    markets = _coin_markets(ticker)
    logger.debug("Found %d markets for %s", len(markets), ticker)

    supported_markets = [
        m for m in markets if m[0] in ccxt.exchanges and m[0] not in EXCHANGE_BLACKLIST
    ]
    markets_by_exchange: Dict[str, List[str]] = {}
    for ex, pair in supported_markets:
        markets_by_exchange.setdefault(ex, []).append(pair)

    collected: List[str] = warnings if warnings is not None else []

    # Record markets that cannot be fetched via ccxt or are blacklisted.
    unsupported = sorted(
        {
            ex
            for ex, _ in markets
            if ex not in ccxt.exchanges or ex in EXCHANGE_BLACKLIST
        }
    )
    if unsupported:
        collected.append("Unsupported exchanges: " + ", ".join(unsupported))

    exchanges_to_try = [exchange] if exchange else sorted(markets_by_exchange)
    if not exchanges_to_try:
        exchanges_to_try = list(ccxt.exchanges)

    results: Dict[str, List[List[float]]] = {}

    now_ms = int(datetime.now(tz=timezone.utc).timestamp() * 1000)
    since_start = now_ms - DAYS_LIMIT * MS_IN_DAY

    def _trades_to_ohlcv(trades: List[Dict], duration: int) -> List[List[float]]:
        buckets: Dict[int, List[float]] = {}
        for t in trades:
            ts = int(math.floor(t["timestamp"] / duration) * duration)
            price = t["price"]
            amount = t["amount"]
            ohlcv = buckets.setdefault(
                ts, [ts, price, price, price, price, 0.0]
            )
            ohlcv[2] = max(ohlcv[2], price)
            ohlcv[3] = min(ohlcv[3], price)
            ohlcv[4] = price
            ohlcv[5] += amount
        return [buckets[k] for k in sorted(buckets)]

    def _build_from_trades(ex, symbol: str, since: int) -> List[List[float]]:
        timeframe = "1d"
        duration = ex.parse_timeframe(timeframe) * 1000
        all_data: List[List[float]] = []
        start = since
        while start < now_ms and len(all_data) < DAYS_LIMIT:
            trades = ex.fetch_trades(symbol, since=start, limit=1000)
            if not trades:
                start += duration
                continue
            ohlcv = _trades_to_ohlcv(trades, duration)
            all_data.extend(ohlcv)
            start = trades[-1]["timestamp"] + 1
        return all_data[-DAYS_LIMIT:]

    def _fetch_from_exchange(ex_name: str, symbol: str) -> List[List[float]]:
        exchange_class = getattr(ccxt, ex_name)({"enableRateLimit": True})
        if ex_name == "huobi":
            exchange_class.options["defaultType"] = "spot"
            exchange_class.options["fetchMarkets"] = {"types": {"spot": True}}
        timeframe = "1d"
        since = since_start
        all_data: List[List[float]] = []
        logger.debug("Trying %s %s", ex_name, symbol)
        try:
            exchange_class.load_markets()
            while True:
                batch = exchange_class.fetch_ohlcv(
                    symbol, timeframe=timeframe, since=since, limit=DAYS_LIMIT
                )
                if not batch:
                    break
                all_data.extend(batch)
                if len(all_data) >= DAYS_LIMIT:
                    all_data = all_data[-DAYS_LIMIT:]
                    break
                since = batch[-1][0] + MS_IN_DAY
            if all_data:
                logger.debug(
                    "Fetched %d rows from %s %s", len(all_data), ex_name, symbol
                )
                return all_data[-DAYS_LIMIT:]
        except Exception as exc:
            logger.debug("Initial fetch failed for %s on %s: %s", symbol, ex_name, exc)
            try:
                batch = exchange_class.fetch_ohlcv(
                    symbol, timeframe=timeframe, limit=DAYS_LIMIT
                )
                if batch:
                    logger.debug(
                        "Fetched %d rows from %s %s", len(batch), ex_name, symbol
                    )
                    return batch[-DAYS_LIMIT:]
            except Exception as exc2:
                logger.debug("Fetching without since failed for %s on %s: %s", symbol, ex_name, exc2)
                try:
                    return _build_from_trades(exchange_class, symbol, since_start)
                except Exception as exc3:
                    collected.append(
                        f"Failed to fetch {symbol} on {ex_name}: {exc3}"
                    )
        return []

    # First try explicit markets reported by CoinGecko
    iterator = tqdm(
        exchanges_to_try,
        desc="Fetching OHLCV",
        disable=not progress or not sys.stdout.isatty(),
    )
    for ex_name in iterator:
        for symbol in markets_by_exchange.get(ex_name, []):
            data = _fetch_from_exchange(ex_name, symbol)
            if data:
                results[ex_name] = data
                break

    # Try common trading pairs on exchanges that still lack data
    base_symbol = ticker.upper()
    generic_pairs = [f"{base_symbol}/{q}" for q in ("USDT", "USD", "USDC")]

    for ex_name in exchanges_to_try:
        if ex_name in results:
            continue
        exchange_class = getattr(ccxt, ex_name)({"enableRateLimit": True})
        try:
            exchange_class.load_markets()
        except Exception as exc:
            logger.debug("Skipping %s: %s", ex_name, exc)
            continue
        for symbol in generic_pairs:
            if symbol not in getattr(exchange_class, "symbols", []):
                continue
            data = _fetch_from_exchange(ex_name, symbol)
            if data:
                results[ex_name] = data
                break

    failures = [ex for ex in exchanges_to_try if ex not in results]
    if results:
        return results, failures

    # Fall back to CoinGecko's OHLC endpoint if all ccxt markets fail
    logger.info("Falling back to CoinGecko OHLC for %s", ticker)
    coin_id = _get_coin_id(ticker)
    try:
        resp = requests.get(
            f"{COINGECKO_API}/coins/{coin_id}/ohlc",
            params={"vs_currency": "usd", "days": _coingecko_days(DAYS_LIMIT)},
            timeout=30,
        )
        resp.raise_for_status()
    except requests.HTTPError as exc:
        raise ValueError(
            f"CoinGecko OHLC request failed for {coin_id}: {exc}"
        ) from exc

    data = resp.json()
    if not data:
        raise ValueError(f"No OHLCV data available for {ticker}")

    data = data[-DAYS_LIMIT:]

    # CoinGecko's OHLC endpoint does not provide volume; set it to 0.0
    return {"coingecko": [row + [0.0] for row in data]}, failures


def save_to_csv(filename: str, info: Dict[str, float], ohlcv: List[List[float]]) -> None:
    """Save token info and OHLCV data to a CSV file."""
    with open(filename, "w", newline="") as f:
        writer = csv.writer(f)
        writer.writerow(["metric", "value"])
        writer.writerow(["current_price_usd", info["price"]])
        writer.writerow(["circulating_supply", info["circulating_supply"]])
        writer.writerow([])
        writer.writerow(["timestamp", "open", "high", "low", "close", "volume"])
        for ts, open_, high, low, close, volume in ohlcv:
            writer.writerow([
                datetime.utcfromtimestamp(ts / 1000).isoformat(),
                open_,
                high,
                low,
                close,
                volume,
            ])


def save_surge_snippets(
    filename: str,
    ohlcv: List[List[float]],
    supply: float,
    multiplier: float = 1.75,
) -> float:
    """Save windows around days where intraday high crosses ``multiplier``× open.

    ``multiplier`` defaults to ``1.75`` (75% surge).

    ``supply`` is the circulating supply of the token and is used to compute
    ``ph_percentage`` (``ph_volume`` divided by supply).

    For each day where ``high / open`` is at least ``multiplier``, write a five-day
    window (two days before and after the surge) to ``filename``. The CSV includes
    an ``event_id`` to group rows, ``is_event_day`` flag, and ``ph_volume``/
    ``ph_percentage`` columns.
    """

    averages: List[float] = []
    with open(filename, "w", newline="") as f:
        writer = csv.writer(f)
        writer.writerow(
            [
                "event_id",
                "date",
                "open",
                "high",
                "low",
                "close",
                "volume",
                "is_event_day",
                "ph_volume",
                "ph_percentage",
            ]
        )
        event_id = 1
        for i, (ts, open_, high, low, close, volume) in enumerate(ohlcv):
            if open_ > 0 and (high / open_) >= multiplier:
                start = max(0, i - 2)
                end = min(len(ohlcv), i + 3)

                surrounding = []
                for offset in (-2, -1, 1, 2):
                    j = i + offset
                    if 0 <= j < len(ohlcv):
                        surrounding.append(ohlcv[j][5])
                avg_surrounding = sum(surrounding) / len(surrounding) if surrounding else 0.0
                ph_volume = volume - avg_surrounding
                ph_percentage = ph_volume / supply if supply else 0.0
                averages.append(ph_percentage)
                for j in range(start, end):
                    ts2, o2, h2, l2, c2, v2 = ohlcv[j]
                    writer.writerow(
                        [
                            event_id,
                            datetime.utcfromtimestamp(ts2 / 1000).strftime("%d-%m-%Y"),
                            o2,
                            h2,
                            l2,
                            c2,
                            v2,
                            1 if j == i else 0,
                            ph_volume,
                            ph_percentage,
                        ]
                    )
                writer.writerow([])
                event_id += 1

    return sum(averages) / len(averages) if averages else 0.0


def save_selloff_snippets(
    filename: str,
    ohlcv: List[List[float]],
    supply: float,
    multiplier: float = 0.5,
) -> float:
    """Save windows around days where intraday low falls below ``multiplier``× open.

    ``multiplier`` defaults to ``0.5`` (50% dump).

    ``supply`` is the circulating supply of the token and is used to compute
    ``ph_percentage`` (``ph_volume`` divided by supply).

    For each day where ``low / open`` is at most ``multiplier``, write a five-day
    window (two days before and after the selloff) to ``filename``. The CSV
    mirrors :func:`save_surge_snippets` and includes ``event_id`` to group rows,
    ``is_event_day`` flag, and ``ph_volume``/``ph_percentage`` columns.
    """

    averages: List[float] = []
    with open(filename, "w", newline="") as f:
        writer = csv.writer(f)
        writer.writerow(
            [
                "event_id",
                "date",
                "open",
                "high",
                "low",
                "close",
                "volume",
                "is_event_day",
                "ph_volume",
                "ph_percentage",
            ]
        )
        event_id = 1
        for i, (ts, open_, high, low, close, volume) in enumerate(ohlcv):
            if open_ > 0 and (low / open_) <= multiplier:
                start = max(0, i - 2)
                end = min(len(ohlcv), i + 3)

                surrounding: List[float] = []
                for offset in (-2, -1, 1, 2):
                    j = i + offset
                    if 0 <= j < len(ohlcv):
                        surrounding.append(ohlcv[j][5])
                avg_surrounding = (
                    sum(surrounding) / len(surrounding) if surrounding else 0.0
                )
                ph_volume = volume - avg_surrounding
                ph_percentage = ph_volume / supply if supply else 0.0
                averages.append(ph_percentage)
                for j in range(start, end):
                    ts2, o2, h2, l2, c2, v2 = ohlcv[j]
                    writer.writerow(
                        [
                            event_id,
                            datetime.utcfromtimestamp(ts2 / 1000).strftime(
                                "%d-%m-%Y"
                            ),
                            o2,
                            h2,
                            l2,
                            c2,
                            v2,
                            1 if j == i else 0,
                            ph_volume,
                            ph_percentage,
                        ]
                    )
                writer.writerow([])
                event_id += 1

    return sum(averages) / len(averages) if averages else 0.0


def save_buyback_model(
    filename: str,
    price: float,
    supply: float,
    ph_percentage: float,
    final_price: float,
    q_pct: float,
    step_pct: float = 5.0,
) -> None:
    """Create a buyback model CSV based on selling pressure parameters.

    ``price`` and ``supply`` come from CoinGecko. ``ph_percentage`` is the
    average paper-hands percentage computed from surge snippets. ``final_price``
    specifies the last price level to model. Each row increases the price by a
    configurable ``step_pct`` percentage (default 5%). ``q_pct`` is the
    percentage increase in sell volume per step (e.g. 1 for a 1% increase).

    The resulting CSV contains a row for each ``step_pct`` price step until the
    price meets or exceeds ``final_price``. The model no longer halts when the
    estimated paper-hands token pool runs out; sales continue geometrically
    regardless of totals.
    """

    tokens_to_sell = supply * ph_percentage
    with open(filename, "w", newline="") as f:
        writer = csv.writer(f)
        writer.writerow(
            [
                "step",
                "x",
                "price_usd",
                "tokens_sold",
                "tokens_sold_cumulative",
                "usd_value",
                "usd_value_cumulative",
                "weighted_avg_price",
                "freefloat",
                "buy_in_tokens",
            ]
        )

        if tokens_to_sell <= 0:
            return

        step_inc = step_pct / 100.0
        q_factor = 1.0 + q_pct / 100.0
        # number of steps required to reach the target price
        steps = math.ceil((final_price / price - 1) / step_inc) + 1
        if q_factor == 1.0:
            tokens_step = tokens_to_sell / steps
        else:
            tokens_step = tokens_to_sell * (1 - q_factor) / (1 - q_factor ** steps)
        step = 1
        price_mult = 1.0
        sold_cum = 0.0
        usd_cum = 0.0
        while True:
            price_level = price * price_mult
            sell_now = tokens_step
            sold_cum += sell_now
            usd_now = sell_now * price_level
            usd_cum += usd_now
            weighted_avg = usd_cum / sold_cum if sold_cum else 0.0
            freefloat = supply - sold_cum
            writer.writerow(
                [
                    step,
                    round(price_mult, 2),
                    price_level,
                    sell_now,
                    sold_cum,
                    usd_now,
                    usd_cum,
                    weighted_avg,
                    freefloat,
                    sold_cum,
                ]
            )
            if price_level >= final_price:
                break
            tokens_step *= q_factor
            price_mult += step_inc
            step += 1


def save_liquidation_model(
    filename: str,
    price: float,
    supply: float,
    ph_percentage: float,
    final_price: float,
    q_pct: float,
    step_pct: float = 5.0,
) -> None:
    """Create a liquidation model CSV based on dumping pressure parameters.

    ``price`` and ``supply`` come from CoinGecko. ``ph_percentage`` is the
    average paper-hands percentage computed from selloff snippets. ``final_price``
    specifies the last price level to model (typically below the current price).
    Each row decreases the price by a configurable ``step_pct`` percentage
    (default 5%). ``q_pct`` is the percentage increase in sell volume per step
    (e.g. 1 for a 1% increase).
    """

    tokens_to_sell = supply * ph_percentage
    with open(filename, "w", newline="") as f:
        writer = csv.writer(f)
        writer.writerow(
            [
                "step",
                "x",
                "price_usd",
                "tokens_sold",
                "tokens_sold_cumulative",
                "usd_value",
                "usd_value_cumulative",
                "weighted_avg_price",
                "freefloat",
                "sell_out_tokens",
            ]
        )

        if tokens_to_sell <= 0:
            return

        step_inc = step_pct / 100.0
        q_factor = 1.0 + q_pct / 100.0
        steps = max(1, math.ceil((1 - final_price / price) / step_inc) + 1)
        if q_factor == 1.0:
            tokens_step = tokens_to_sell / steps
        else:
            tokens_step = tokens_to_sell * (1 - q_factor) / (1 - q_factor ** steps)

        step = 1
        price_mult = 1.0
        sold_cum = 0.0
        usd_cum = 0.0
        while True:
            price_level = price * price_mult
            sell_now = tokens_step
            sold_cum += sell_now
            usd_now = sell_now * price_level
            usd_cum += usd_now
            weighted_avg = usd_cum / sold_cum if sold_cum else 0.0
            freefloat = supply + sold_cum
            writer.writerow(
                [
                    step,
                    round(price_mult, 2),
                    price_level,
                    sell_now,
                    sold_cum,
                    usd_now,
                    usd_cum,
                    weighted_avg,
                    freefloat,
                    sold_cum,
                ]
            )
            if price_level <= final_price:
                break
            tokens_step *= q_factor
            price_mult -= step_inc
            step += 1


def plot_buyback_chart(csv_filename: str, image_filename: str) -> None:
    """Plot price vs cumulative USD value from a buyback model CSV."""
    prices: List[float] = []
    usd_cum: List[float] = []
    with open(csv_filename, newline="") as f:
        reader = csv.DictReader(f)
        for row in reader:
            try:
                prices.append(float(row["price_usd"]))
                usd_cum.append(float(row["usd_value_cumulative"]))
            except (KeyError, ValueError):
                continue
    if not prices:
        return
    import matplotlib.pyplot as plt

    plt.figure()
    plt.plot(prices, usd_cum)
    plt.xlabel("Price (USD)")
    plt.ylabel("Cumulative USD value")
    plt.title("Buyback schedule")
    plt.savefig(image_filename)
    plt.close()<|MERGE_RESOLUTION|>--- conflicted
+++ resolved
@@ -12,33 +12,7 @@
 
 import ccxt
 import requests
-<<<<<<< HEAD
-=======
-
-try:
-    from tqdm import tqdm
-except Exception:  # pragma: no cover - fallback when tqdm is missing
-    def tqdm(iterable, **_):
-        return iterable
-
-try:
-    from tqdm import tqdm
-except Exception:  # pragma: no cover - fallback when tqdm is missing
-    def tqdm(iterable, **_):
-        return iterable
-
-try:
-    from tqdm import tqdm
-except Exception:  # pragma: no cover - fallback when tqdm is missing
-    def tqdm(iterable, **_):
-        return iterable
-
-try:
-    from tqdm import tqdm
-except Exception:  # pragma: no cover - fallback when tqdm is missing
-    def tqdm(iterable, **_):
-        return iterable
->>>>>>> 236c8646
+
 
 try:
     from tqdm import tqdm
@@ -105,13 +79,6 @@
     "GUSD",
 }
 
-<<<<<<< HEAD
-=======
-# Exchanges that consistently fail to provide OHLCV data via ccxt. Treat them as
-# unsupported to avoid noisy warnings during normal operation.
-EXCHANGE_BLACKLIST = {"lbank", "phemex", "latoken"}
-
->>>>>>> 236c8646
 
 def _normalize_exchange_id(exchange_id: str) -> str:
     """Normalise CoinGecko market identifiers for ccxt."""
