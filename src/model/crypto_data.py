"""Utilities to fetch cryptocurrency data."""
from __future__ import annotations

import csv
import logging
import math
import sys
from datetime import datetime, timezone
from functools import lru_cache
from typing import Dict, List, Tuple


import ccxt
import requests
from tqdm import tqdm

try:
    from tqdm import tqdm
except Exception:  # pragma: no cover - fallback when tqdm is missing
    def tqdm(iterable, **_):
        return iterable

try:
    from tqdm import tqdm
except Exception:  # pragma: no cover - fallback when tqdm is missing
    def tqdm(iterable, **_):
        return iterable

try:
    from tqdm import tqdm
except Exception:  # pragma: no cover - fallback when tqdm is missing
    def tqdm(iterable, **_):
        return iterable


COINGECKO_API = "https://api.coingecko.com/api/v3"

MS_IN_DAY = 24 * 60 * 60 * 1000
DAYS_LIMIT = 364


# CoinGecko only accepts a limited set of "days" parameters for its OHLC
# endpoint.  Use the smallest allowed value greater than or equal to the
# desired ``DAYS_LIMIT``.  This prevents HTTP 400 errors such as the
# ``{"error":"Invalid days parameter"}`` seen when requesting 364 days.
COINGECKO_ALLOWED_DAYS = [1, 7, 14, 30, 90, 180, 365, 730]


def _coingecko_days(limit: int) -> int:
    """Return a valid ``days`` value for CoinGecko's OHLC endpoint."""

    for day in COINGECKO_ALLOWED_DAYS:
        if limit <= day:
            return day
    return COINGECKO_ALLOWED_DAYS[-1]


# Map CoinGecko market identifiers to ccxt exchange ids.  CoinGecko still
# uses legacy identifiers like ``mxc`` for MEXC; normalising ensures those
# exchanges appear in the available list.
EXCHANGE_ALIASES = {
    "mxc": "mexc",
    "gate-io": "gate",
    "gateio": "gate",
    "bybit_spot": "bybit",
    "bybit-spot": "bybit",
    "okex": "okx",
<<<<<<< HEAD
}

# Exchanges that consistently fail to provide OHLCV data via ccxt. Treat them as
# unsupported to avoid noisy warnings during normal operation.
EXCHANGE_BLACKLIST = {"huobi", "lbank", "phemex", "latoken"}

# Quote currencies considered "dollar" variations. Only markets using one of
# these as the quote currency will be fetched. This avoids cross pairs such as
# ``LTC/BTC`` or fiat pairs like ``BTC/JPY``.
ALLOWED_QUOTES = {
    "USD",
    "USDT",
    "USDC",
    "BUSD",
    "DAI",
    "TUSD",
    "USDD",
    "USDP",
    "PAX",
    "GUSD",
=======
>>>>>>> 5e382f04
}

# Exchanges that consistently fail to provide OHLCV data via ccxt. Treat them as
# unsupported to avoid noisy warnings during normal operation.
EXCHANGE_BLACKLIST = {"huobi", "lbank", "phemex", "latoken"}


def _normalize_exchange_id(exchange_id: str) -> str:
    """Normalise CoinGecko market identifiers for ccxt."""

    return EXCHANGE_ALIASES.get(exchange_id.lower(), exchange_id.lower())


def _normalize_pair(exchange_id: str, pair: str) -> str:
    """Normalize trading pairs for specific exchanges."""

    if exchange_id == "kraken":
        return pair.replace("XBT", "BTC")
    return pair


logger = logging.getLogger(__name__)


@lru_cache(maxsize=None)
def _get_coin_id(ticker: str) -> str:
    """Resolve CoinGecko coin ID for a ticker.

    If multiple coins share the same ticker symbol, present the user with a
    list of options and let them choose the desired coin ID.
    """

    try:
        resp = requests.get(f"{COINGECKO_API}/coins/list", timeout=30)
        resp.raise_for_status()
    except requests.HTTPError as exc:
        raise ValueError(f"CoinGecko coin list request failed: {exc}") from exc
    coins = [c for c in resp.json() if c["symbol"].lower() == ticker.lower()]
    if not coins:
        raise ValueError(f"Ticker {ticker} not found on CoinGecko")
    if len(coins) == 1:
        return coins[0]["id"]

    print(f"Multiple coins found for ticker '{ticker}':")
    for idx, coin in enumerate(coins, start=1):
        print(f"{idx}. {coin['name']} ({coin['id']})")

    while True:
        choice = input(f"Select coin [1-{len(coins)}]: ")
        try:
            idx = int(choice)
            if 1 <= idx <= len(coins):
                return coins[idx - 1]["id"]
        except ValueError:
            pass
        print("Invalid selection. Please try again.")


def fetch_coin_info(ticker: str) -> Dict[str, float]:
    """Fetch current price (USD) and circulating supply for a ticker."""
    coin_id = _get_coin_id(ticker)

    try:
        data_resp = requests.get(f"{COINGECKO_API}/coins/{coin_id}", timeout=30)
        data_resp.raise_for_status()
    except requests.HTTPError as exc:
        raise ValueError(
            f"CoinGecko coin info request failed for {coin_id}: {exc}"
        ) from exc
    data = data_resp.json()
    price = data["market_data"]["current_price"]["usd"]
    supply = data["market_data"].get("circulating_supply")
    if not supply:
        print("Failed to fetch circulating supply from CoinGecko.")
        while True:
            user_input = input("Please enter the circulating supply manually: ")
            try:
                supply = float(user_input)
                if supply > 0:
                    break
            except ValueError:
                pass
            print("Invalid input. Enter a positive number.")
    return {"price": price, "circulating_supply": supply}


def _coin_markets(ticker: str) -> List[Tuple[str, str]]:
    """Return list of (exchange id, trading pair) for active markets."""
    coin_id = _get_coin_id(ticker)
    try:
        resp = requests.get(
            f"{COINGECKO_API}/coins/{coin_id}/tickers", timeout=30
        )
        resp.raise_for_status()
    except requests.HTTPError as exc:
        raise ValueError(
            f"CoinGecko markets request failed for {coin_id}: {exc}"
        ) from exc
    data = resp.json()
    markets: List[Tuple[str, str]] = []
    base_upper = ticker.upper()
    for entry in data.get("tickers", []):
        base = entry["base"].upper()
        quote = entry["target"].upper()
        if base != base_upper or quote not in ALLOWED_QUOTES:
            continue
        exchange_id = entry["market"]["identifier"]
<<<<<<< HEAD
        pair = f"{base}/{quote}"
=======
        pair = f"{entry['base']}/{entry['target']}"
>>>>>>> 5e382f04
        exchange_id = _normalize_exchange_id(exchange_id)
        pair = _normalize_pair(exchange_id, pair)
        markets.append((exchange_id, pair))
    return markets


def fetch_ohlcv(
    ticker: str,
    exchange: str | None = None,
    progress: bool = False,
    warnings: List[str] | None = None,
) -> Tuple[Dict[str, List[List[float]]], List[str]]:
    """Fetch up to the last ``DAYS_LIMIT`` days of OHLCV data.

    When ``exchange`` is ``None`` data is fetched from *all* ccxt-supported
    exchanges reported by CoinGecko. Returns a tuple ``(results, failures)``
    where ``results`` maps exchange ids to OHLCV rows and ``failures`` lists
    exchanges that yielded no data. If every exchange fails, the function
    falls back to CoinGecko's OHLC endpoint with the key ``"coingecko"``.

    Set ``progress=True`` to show a progress bar while iterating over exchanges.
    When ``warnings`` is provided, any errors are appended to it instead of being
    logged during the fetch. Callers can display the warnings afterwards,
    keeping the progress bar stable.
    """

    markets = _coin_markets(ticker)
    logger.debug("Found %d markets for %s", len(markets), ticker)

    supported_markets = [
        m for m in markets if m[0] in ccxt.exchanges and m[0] not in EXCHANGE_BLACKLIST
    ]
    markets_by_exchange: Dict[str, List[str]] = {}
    for ex, pair in supported_markets:
        markets_by_exchange.setdefault(ex, []).append(pair)

    collected: List[str] = warnings if warnings is not None else []

    # Record markets that cannot be fetched via ccxt or are blacklisted.
    unsupported = sorted(
        {
            ex
            for ex, _ in markets
            if ex not in ccxt.exchanges or ex in EXCHANGE_BLACKLIST
        }
    )
    if unsupported:
        collected.append("Unsupported exchanges: " + ", ".join(unsupported))

    exchanges_to_try = [exchange] if exchange else sorted(markets_by_exchange)
    if not exchanges_to_try:
        exchanges_to_try = list(ccxt.exchanges)

    results: Dict[str, List[List[float]]] = {}

    now_ms = int(datetime.now(tz=timezone.utc).timestamp() * 1000)
    since_start = now_ms - DAYS_LIMIT * MS_IN_DAY

    def _trades_to_ohlcv(trades: List[Dict], duration: int) -> List[List[float]]:
        buckets: Dict[int, List[float]] = {}
        for t in trades:
            ts = int(math.floor(t["timestamp"] / duration) * duration)
            price = t["price"]
            amount = t["amount"]
            ohlcv = buckets.setdefault(
                ts, [ts, price, price, price, price, 0.0]
            )
            ohlcv[2] = max(ohlcv[2], price)
            ohlcv[3] = min(ohlcv[3], price)
            ohlcv[4] = price
            ohlcv[5] += amount
        return [buckets[k] for k in sorted(buckets)]

    def _build_from_trades(ex, symbol: str, since: int) -> List[List[float]]:
        timeframe = "1d"
        duration = ex.parse_timeframe(timeframe) * 1000
        all_data: List[List[float]] = []
        start = since
        while start < now_ms and len(all_data) < DAYS_LIMIT:
            trades = ex.fetch_trades(symbol, since=start, limit=1000)
            if not trades:
                start += duration
                continue
            ohlcv = _trades_to_ohlcv(trades, duration)
            all_data.extend(ohlcv)
            start = trades[-1]["timestamp"] + 1
        return all_data[-DAYS_LIMIT:]

    def _fetch_from_exchange(ex_name: str, symbol: str) -> List[List[float]]:
        exchange_class = getattr(ccxt, ex_name)({"enableRateLimit": True})
        timeframe = "1d"
        since = since_start
        all_data: List[List[float]] = []
        logger.debug("Trying %s %s", ex_name, symbol)
        try:
            exchange_class.load_markets()
            while True:
                batch = exchange_class.fetch_ohlcv(
                    symbol, timeframe=timeframe, since=since, limit=DAYS_LIMIT
                )
                if not batch:
                    break
                all_data.extend(batch)
                if len(all_data) >= DAYS_LIMIT:
                    all_data = all_data[-DAYS_LIMIT:]
                    break
                since = batch[-1][0] + MS_IN_DAY
            if all_data:
                logger.debug(
                    "Fetched %d rows from %s %s", len(all_data), ex_name, symbol
                )
                return all_data[-DAYS_LIMIT:]
        except Exception as exc:
            logger.debug("Initial fetch failed for %s on %s: %s", symbol, ex_name, exc)
            try:
                batch = exchange_class.fetch_ohlcv(
                    symbol, timeframe=timeframe, limit=DAYS_LIMIT
                )
                if batch:
                    logger.debug(
                        "Fetched %d rows from %s %s", len(batch), ex_name, symbol
                    )
                    return batch[-DAYS_LIMIT:]
            except Exception as exc2:
<<<<<<< HEAD
                logger.debug("Fetching without since failed for %s on %s: %s", symbol, ex_name, exc2)
                try:
                    return _build_from_trades(exchange_class, symbol, since_start)
                except Exception as exc3:
                    collected.append(
                        f"Failed to fetch {symbol} on {ex_name}: {exc3}"
                    )
=======
                collected.append(f"Failed to fetch {symbol} on {ex_name}: {exc2}")
>>>>>>> 5e382f04
        return []

    # First try explicit markets reported by CoinGecko
    iterator = tqdm(
        exchanges_to_try,
        desc="Fetching OHLCV",
        disable=not progress or not sys.stdout.isatty(),
    )
    for ex_name in iterator:
        for symbol in markets_by_exchange.get(ex_name, []):
            data = _fetch_from_exchange(ex_name, symbol)
            if data:
                results[ex_name] = data
                break

    # Try common trading pairs on exchanges that still lack data
    base_symbol = ticker.upper()
    generic_pairs = [f"{base_symbol}/{q}" for q in ("USDT", "USD", "USDC")]

    for ex_name in exchanges_to_try:
        if ex_name in results:
            continue
        exchange_class = getattr(ccxt, ex_name)({"enableRateLimit": True})
        try:
            exchange_class.load_markets()
        except Exception as exc:
            logger.debug("Skipping %s: %s", ex_name, exc)
            continue
        for symbol in generic_pairs:
            if symbol not in getattr(exchange_class, "symbols", []):
                continue
            data = _fetch_from_exchange(ex_name, symbol)
            if data:
                results[ex_name] = data
                break

    failures = [ex for ex in exchanges_to_try if ex not in results]
    if results:
        return results, failures

    # Fall back to CoinGecko's OHLC endpoint if all ccxt markets fail
    logger.info("Falling back to CoinGecko OHLC for %s", ticker)
    coin_id = _get_coin_id(ticker)
    try:
        resp = requests.get(
            f"{COINGECKO_API}/coins/{coin_id}/ohlc",
            params={"vs_currency": "usd", "days": _coingecko_days(DAYS_LIMIT)},
            timeout=30,
        )
        resp.raise_for_status()
    except requests.HTTPError as exc:
        raise ValueError(
            f"CoinGecko OHLC request failed for {coin_id}: {exc}"
        ) from exc

    data = resp.json()
    if not data:
        raise ValueError(f"No OHLCV data available for {ticker}")

    data = data[-DAYS_LIMIT:]

    # CoinGecko's OHLC endpoint does not provide volume; set it to 0.0
    return {"coingecko": [row + [0.0] for row in data]}, failures


def save_to_csv(filename: str, info: Dict[str, float], ohlcv: List[List[float]]) -> None:
    """Save token info and OHLCV data to a CSV file."""
    with open(filename, "w", newline="") as f:
        writer = csv.writer(f)
        writer.writerow(["metric", "value"])
        writer.writerow(["current_price_usd", info["price"]])
        writer.writerow(["circulating_supply", info["circulating_supply"]])
        writer.writerow([])
        writer.writerow(["timestamp", "open", "high", "low", "close", "volume"])
        for ts, open_, high, low, close, volume in ohlcv:
            writer.writerow([
                datetime.utcfromtimestamp(ts / 1000).isoformat(),
                open_,
                high,
                low,
                close,
                volume,
            ])


def save_surge_snippets(
    filename: str,
    ohlcv: List[List[float]],
    supply: float,
    multiplier: float = 1.75,
) -> float:
    """Save windows around days where intraday high crosses ``multiplier``× open.

    ``multiplier`` defaults to ``1.75`` (75% surge).

    ``supply`` is the circulating supply of the token and is used to compute
    ``ph_percentage`` (``ph_volume`` divided by supply).

    For each day where ``high / open`` is at least ``multiplier``, write a five-day
    window (two days before and after the surge) to ``filename``. The CSV includes
    an ``event_id`` to group rows, ``is_event_day`` flag, and ``ph_volume``/
    ``ph_percentage`` columns.
    """

    averages: List[float] = []
    with open(filename, "w", newline="") as f:
        writer = csv.writer(f)
        writer.writerow(
            [
                "event_id",
                "date",
                "open",
                "high",
                "low",
                "close",
                "volume",
                "is_event_day",
                "ph_volume",
                "ph_percentage",
            ]
        )
        event_id = 1
        for i, (ts, open_, high, low, close, volume) in enumerate(ohlcv):
            if open_ > 0 and (high / open_) >= multiplier:
                start = max(0, i - 2)
                end = min(len(ohlcv), i + 3)

                surrounding = []
                for offset in (-2, -1, 1, 2):
                    j = i + offset
                    if 0 <= j < len(ohlcv):
                        surrounding.append(ohlcv[j][5])
                avg_surrounding = sum(surrounding) / len(surrounding) if surrounding else 0.0
                ph_volume = volume - avg_surrounding
                ph_percentage = ph_volume / supply if supply else 0.0
                averages.append(ph_percentage)
                for j in range(start, end):
                    ts2, o2, h2, l2, c2, v2 = ohlcv[j]
                    writer.writerow(
                        [
                            event_id,
                            datetime.utcfromtimestamp(ts2 / 1000).strftime("%d-%m-%Y"),
                            o2,
                            h2,
                            l2,
                            c2,
                            v2,
                            1 if j == i else 0,
                            ph_volume,
                            ph_percentage,
                        ]
                    )
                writer.writerow([])
                event_id += 1

    return sum(averages) / len(averages) if averages else 0.0


def save_selloff_snippets(
    filename: str,
    ohlcv: List[List[float]],
    supply: float,
    multiplier: float = 0.5,
) -> float:
    """Save windows around days where intraday low falls below ``multiplier``× open.

    ``multiplier`` defaults to ``0.5`` (50% dump).

    ``supply`` is the circulating supply of the token and is used to compute
    ``ph_percentage`` (``ph_volume`` divided by supply).

    For each day where ``low / open`` is at most ``multiplier``, write a five-day
    window (two days before and after the selloff) to ``filename``. The CSV
    mirrors :func:`save_surge_snippets` and includes ``event_id`` to group rows,
    ``is_event_day`` flag, and ``ph_volume``/``ph_percentage`` columns.
    """

    averages: List[float] = []
    with open(filename, "w", newline="") as f:
        writer = csv.writer(f)
        writer.writerow(
            [
                "event_id",
                "date",
                "open",
                "high",
                "low",
                "close",
                "volume",
                "is_event_day",
                "ph_volume",
                "ph_percentage",
            ]
        )
        event_id = 1
        for i, (ts, open_, high, low, close, volume) in enumerate(ohlcv):
            if open_ > 0 and (low / open_) <= multiplier:
                start = max(0, i - 2)
                end = min(len(ohlcv), i + 3)

                surrounding: List[float] = []
                for offset in (-2, -1, 1, 2):
                    j = i + offset
                    if 0 <= j < len(ohlcv):
                        surrounding.append(ohlcv[j][5])
                avg_surrounding = (
                    sum(surrounding) / len(surrounding) if surrounding else 0.0
                )
                ph_volume = volume - avg_surrounding
                ph_percentage = ph_volume / supply if supply else 0.0
                averages.append(ph_percentage)
                for j in range(start, end):
                    ts2, o2, h2, l2, c2, v2 = ohlcv[j]
                    writer.writerow(
                        [
                            event_id,
                            datetime.utcfromtimestamp(ts2 / 1000).strftime(
                                "%d-%m-%Y"
                            ),
                            o2,
                            h2,
                            l2,
                            c2,
                            v2,
                            1 if j == i else 0,
                            ph_volume,
                            ph_percentage,
                        ]
                    )
                writer.writerow([])
                event_id += 1

    return sum(averages) / len(averages) if averages else 0.0


def save_buyback_model(
    filename: str,
    price: float,
    supply: float,
    ph_percentage: float,
    final_price: float,
    q_pct: float,
    step_pct: float = 5.0,
) -> None:
    """Create a buyback model CSV based on selling pressure parameters.

    ``price`` and ``supply`` come from CoinGecko. ``ph_percentage`` is the
    average paper-hands percentage computed from surge snippets. ``final_price``
    specifies the last price level to model. Each row increases the price by a
    configurable ``step_pct`` percentage (default 5%). ``q_pct`` is the
    percentage increase in sell volume per step (e.g. 1 for a 1% increase).

    The resulting CSV contains a row for each ``step_pct`` price step until the
    price meets or exceeds ``final_price``. The model no longer halts when the
    estimated paper-hands token pool runs out; sales continue geometrically
    regardless of totals.
    """

    tokens_to_sell = supply * ph_percentage
    with open(filename, "w", newline="") as f:
        writer = csv.writer(f)
        writer.writerow(
            [
                "step",
                "x",
                "price_usd",
                "tokens_sold",
                "tokens_sold_cumulative",
                "usd_value",
                "usd_value_cumulative",
                "weighted_avg_price",
                "freefloat",
                "buy_in_tokens",
            ]
        )

        if tokens_to_sell <= 0:
            return

        step_inc = step_pct / 100.0
        q_factor = 1.0 + q_pct / 100.0
        # number of steps required to reach the target price
        steps = math.ceil((final_price / price - 1) / step_inc) + 1
        if q_factor == 1.0:
            tokens_step = tokens_to_sell / steps
        else:
            tokens_step = tokens_to_sell * (1 - q_factor) / (1 - q_factor ** steps)
        step = 1
        price_mult = 1.0
        sold_cum = 0.0
        usd_cum = 0.0
        while True:
            price_level = price * price_mult
            sell_now = tokens_step
            sold_cum += sell_now
            usd_now = sell_now * price_level
            usd_cum += usd_now
            weighted_avg = usd_cum / sold_cum if sold_cum else 0.0
            freefloat = supply - sold_cum
            writer.writerow(
                [
                    step,
                    round(price_mult, 2),
                    price_level,
                    sell_now,
                    sold_cum,
                    usd_now,
                    usd_cum,
                    weighted_avg,
                    freefloat,
                    sold_cum,
                ]
            )
            if price_level >= final_price:
                break
            tokens_step *= q_factor
            price_mult += step_inc
            step += 1


def save_liquidation_model(
    filename: str,
    price: float,
    supply: float,
    ph_percentage: float,
    final_price: float,
    q_pct: float,
    step_pct: float = 5.0,
) -> None:
    """Create a liquidation model CSV based on dumping pressure parameters.

    ``price`` and ``supply`` come from CoinGecko. ``ph_percentage`` is the
    average paper-hands percentage computed from selloff snippets. ``final_price``
    specifies the last price level to model (typically below the current price).
    Each row decreases the price by a configurable ``step_pct`` percentage
    (default 5%). ``q_pct`` is the percentage increase in sell volume per step
    (e.g. 1 for a 1% increase).
    """

    tokens_to_sell = supply * ph_percentage
    with open(filename, "w", newline="") as f:
        writer = csv.writer(f)
        writer.writerow(
            [
                "step",
                "x",
                "price_usd",
                "tokens_sold",
                "tokens_sold_cumulative",
                "usd_value",
                "usd_value_cumulative",
                "weighted_avg_price",
                "freefloat",
                "sell_out_tokens",
            ]
        )

        if tokens_to_sell <= 0:
            return

        step_inc = step_pct / 100.0
        q_factor = 1.0 + q_pct / 100.0
        steps = max(1, math.ceil((1 - final_price / price) / step_inc) + 1)
        if q_factor == 1.0:
            tokens_step = tokens_to_sell / steps
        else:
            tokens_step = tokens_to_sell * (1 - q_factor) / (1 - q_factor ** steps)

        step = 1
        price_mult = 1.0
        sold_cum = 0.0
        usd_cum = 0.0
        while True:
            price_level = price * price_mult
            sell_now = tokens_step
            sold_cum += sell_now
            usd_now = sell_now * price_level
            usd_cum += usd_now
            weighted_avg = usd_cum / sold_cum if sold_cum else 0.0
            freefloat = supply + sold_cum
            writer.writerow(
                [
                    step,
                    round(price_mult, 2),
                    price_level,
                    sell_now,
                    sold_cum,
                    usd_now,
                    usd_cum,
                    weighted_avg,
                    freefloat,
                    sold_cum,
                ]
            )
            if price_level <= final_price:
                break
            tokens_step *= q_factor
            price_mult -= step_inc
            step += 1


def plot_buyback_chart(csv_filename: str, image_filename: str) -> None:
    """Plot price vs cumulative USD value from a buyback model CSV."""
    prices: List[float] = []
    usd_cum: List[float] = []
    with open(csv_filename, newline="") as f:
        reader = csv.DictReader(f)
        for row in reader:
            try:
                prices.append(float(row["price_usd"]))
                usd_cum.append(float(row["usd_value_cumulative"]))
            except (KeyError, ValueError):
                continue
    if not prices:
        return
    import matplotlib.pyplot as plt

    plt.figure()
    plt.plot(prices, usd_cum)
    plt.xlabel("Price (USD)")
    plt.ylabel("Cumulative USD value")
    plt.title("Buyback schedule")
    plt.savefig(image_filename)
    plt.close()<|MERGE_RESOLUTION|>--- conflicted
+++ resolved
@@ -65,7 +65,6 @@
     "bybit_spot": "bybit",
     "bybit-spot": "bybit",
     "okex": "okx",
-<<<<<<< HEAD
 }
 
 # Exchanges that consistently fail to provide OHLCV data via ccxt. Treat them as
@@ -86,8 +85,6 @@
     "USDP",
     "PAX",
     "GUSD",
-=======
->>>>>>> 5e382f04
 }
 
 # Exchanges that consistently fail to provide OHLCV data via ccxt. Treat them as
@@ -195,11 +192,7 @@
         if base != base_upper or quote not in ALLOWED_QUOTES:
             continue
         exchange_id = entry["market"]["identifier"]
-<<<<<<< HEAD
         pair = f"{base}/{quote}"
-=======
-        pair = f"{entry['base']}/{entry['target']}"
->>>>>>> 5e382f04
         exchange_id = _normalize_exchange_id(exchange_id)
         pair = _normalize_pair(exchange_id, pair)
         markets.append((exchange_id, pair))
@@ -324,7 +317,6 @@
                     )
                     return batch[-DAYS_LIMIT:]
             except Exception as exc2:
-<<<<<<< HEAD
                 logger.debug("Fetching without since failed for %s on %s: %s", symbol, ex_name, exc2)
                 try:
                     return _build_from_trades(exchange_class, symbol, since_start)
@@ -332,9 +324,6 @@
                     collected.append(
                         f"Failed to fetch {symbol} on {ex_name}: {exc3}"
                     )
-=======
-                collected.append(f"Failed to fetch {symbol} on {ex_name}: {exc2}")
->>>>>>> 5e382f04
         return []
 
     # First try explicit markets reported by CoinGecko
