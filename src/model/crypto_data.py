--- conflicted
+++ resolved
@@ -80,8 +80,6 @@
 
     markets = _coin_markets(ticker)
     logger.debug("Found %d markets for %s", len(markets), ticker)
-<<<<<<< HEAD
-
     supported_markets = [m for m in markets if m[0] in ccxt.exchanges]
     exchanges = sorted({ex for ex, _ in supported_markets})
 
@@ -110,14 +108,6 @@
     markets_to_try = [m for m in supported_markets if not exchange or m[0] == exchange]
 
     for exchange_name, symbol in markets_to_try:
-=======
-    attempted: set[str] = set()
-
-    for exchange_name, symbol in markets:
-        if exchange_name not in ccxt.exchanges:
-            logger.debug("Skipping unsupported exchange %s", exchange_name)
-            continue
->>>>>>> 82b80de3
         attempted.add(exchange_name)
         exchange_class = getattr(ccxt, exchange_name)({"enableRateLimit": True})
         timeframe = "1d"
@@ -143,8 +133,6 @@
         except Exception as exc:
             logger.warning("Failed to fetch %s on %s: %s", symbol, exchange_name, exc)
             continue
-<<<<<<< HEAD
-
     # Try common trading pairs on selected or all exchanges before using CoinGecko
     base_symbol = ticker.upper()
     generic_pairs = [
@@ -155,17 +143,6 @@
 
     exchange_list = [exchange] if exchange else ccxt.exchanges
     for exchange_name in exchange_list:
-=======
-
-    # Try all ccxt exchanges with common trading pairs before using CoinGecko
-    base_symbol = ticker.upper()
-    generic_pairs = [
-        f"{base_symbol}/USDT",
-        f"{base_symbol}/USD",
-        f"{base_symbol}/BTC",
-    ]
-    for exchange_name in ccxt.exchanges:
->>>>>>> 82b80de3
         if exchange_name in attempted:
             continue
         exchange_class = getattr(ccxt, exchange_name)({"enableRateLimit": True})
@@ -198,10 +175,6 @@
             except Exception as exc:
                 logger.warning("Failed to fetch %s on %s: %s", symbol, exchange_name, exc)
                 break
-<<<<<<< HEAD
-
-=======
->>>>>>> 82b80de3
     # Fall back to CoinGecko's OHLC endpoint if all ccxt markets fail
     logger.info("Falling back to CoinGecko OHLC for %s", ticker)
     coin_id = _get_coin_id(ticker)
