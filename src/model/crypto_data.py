--- conflicted
+++ resolved
@@ -174,7 +174,6 @@
     exchange_list = [exchange] if exchange else ccxt.exchanges
     for exchange_name in exchange_list:
         if exchange_name in attempted:
-<<<<<<< HEAD
             continue
         exchange_class = getattr(ccxt, exchange_name)({"enableRateLimit": True})
         try:
@@ -182,15 +181,6 @@
         except Exception as exc:
             logger.debug("Skipping %s: %s", exchange_name, exc)
             continue
-=======
-            continue
-        exchange_class = getattr(ccxt, exchange_name)({"enableRateLimit": True})
-        try:
-            exchange_class.load_markets()
-        except Exception as exc:
-            logger.debug("Skipping %s: %s", exchange_name, exc)
-            continue
->>>>>>> 9585f243
         for symbol in generic_pairs:
             if symbol not in getattr(exchange_class, "symbols", []):
                 continue
@@ -315,10 +305,6 @@
                 ph_volume = volume - avg_surrounding
                 ph_percentage = ph_volume / supply if supply else 0.0
                 averages.append(ph_percentage)
-<<<<<<< HEAD
-
-=======
->>>>>>> 9585f243
                 for j in range(start, end):
                     ts2, o2, h2, l2, c2, v2 = ohlcv[j]
                     writer.writerow(
@@ -358,14 +344,9 @@
     (e.g. 1 for a 1% increase).
 
     The resulting CSV contains a row for each 5%% price step until the price meets
-<<<<<<< HEAD
     or exceeds ``final_price``. The model no longer halts when the estimated
     paper-hands token pool runs out; sales continue geometrically regardless of
     totals.
-=======
-    or exceeds ``final_price`` or the cumulative tokens sold reaches
-    ``supply * ph_percentage``.
->>>>>>> 9585f243
     """
 
     tokens_to_sell = supply * ph_percentage
@@ -388,10 +369,6 @@
 
         if tokens_to_sell <= 0:
             return
-<<<<<<< HEAD
-
-=======
->>>>>>> 9585f243
         step_inc = 0.05
         q_factor = 1.0 + q_pct / 100.0
         tokens_step = tokens_to_sell * step_inc
@@ -401,12 +378,7 @@
         usd_cum = 0.0
         while True:
             price_level = price * price_mult
-<<<<<<< HEAD
             sell_now = tokens_step
-=======
-            remaining = max(tokens_to_sell - sold_cum, 0.0)
-            sell_now = min(tokens_step, remaining)
->>>>>>> 9585f243
             sold_cum += sell_now
             usd_now = sell_now * price_level
             usd_cum += usd_now
