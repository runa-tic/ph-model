--- conflicted
+++ resolved
@@ -174,7 +174,6 @@
     exchange_list = [exchange] if exchange else ccxt.exchanges
     for exchange_name in exchange_list:
         if exchange_name in attempted:
-<<<<<<< HEAD
             continue
         exchange_class = getattr(ccxt, exchange_name)({"enableRateLimit": True})
         try:
@@ -182,15 +181,6 @@
         except Exception as exc:
             logger.debug("Skipping %s: %s", exchange_name, exc)
             continue
-=======
-            continue
-        exchange_class = getattr(ccxt, exchange_name)({"enableRateLimit": True})
-        try:
-            exchange_class.load_markets()
-        except Exception as exc:
-            logger.debug("Skipping %s: %s", exchange_name, exc)
-            continue
->>>>>>> 3bd837fa
         for symbol in generic_pairs:
             if symbol not in getattr(exchange_class, "symbols", []):
                 continue
@@ -315,10 +305,6 @@
                 ph_volume = volume - avg_surrounding
                 ph_percentage = ph_volume / supply if supply else 0.0
                 averages.append(ph_percentage)
-<<<<<<< HEAD
-
-=======
->>>>>>> 3bd837fa
                 for j in range(start, end):
                     ts2, o2, h2, l2, c2, v2 = ohlcv[j]
                     writer.writerow(
@@ -338,7 +324,6 @@
                 writer.writerow([])
                 event_id += 1
 
-<<<<<<< HEAD
     return sum(averages) / len(averages) if averages else 0.0
 
 
@@ -414,7 +399,4 @@
             )
             tokens_step *= q_factor
             price_mult += step_inc
-            step += 1
-=======
-    return sum(averages) / len(averages) if averages else 0.0
->>>>>>> 3bd837fa
+            step += 1