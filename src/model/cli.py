"""Command-line interface for fetching crypto data."""
from __future__ import annotations

import argparse
import logging
import sys
from pathlib import Path

try:
    from colorama import Fore, Style, init
except ModuleNotFoundError:  # pragma: no cover - fallback when colorama isn't bundled
    class _NoColor:
        def __getattr__(self, name: str) -> str:
            return ""

    Fore = Style = _NoColor()

    def init(*_args, **_kwargs):  # type: ignore
        pass

from model.crypto_data import (
    fetch_coin_info,
    fetch_ohlcv,
    plot_buyback_chart,
    save_buyback_model,
    save_selloff_snippets,
    save_surge_snippets,
    save_liquidation_model,
    save_to_csv,
)


BASE_ART = """
            ..........    
           .----------.   
         .----------:.==. 
      ...:---------:-===:. 
       ..--------.:======.
       ..------.=========.
  .  ....:---.-=========:.
    ..  ..--:==========-. 
.     ..   .==========.   
  .      .   .......      
.    ..  .  . . ...       
     ..    .              
            .             
         . .              
"""

VARIANTS = ".:=-"


def animate_banner(frames: int = 20, delay: float = 0.05) -> None:
    lines = BASE_ART.splitlines()
    footer = [
        "Paper Hands Model [Version 1.0]",
        "\u00A9 Bitmaker L.L.C-FZ. All rights reserved.",
        "",
    ]
    for _ in range(frames):
        print("\033[H\033[2J", end="")
        for line in lines:
            animated = "".join(
                random.choice(VARIANTS) if ch != " " else " " for ch in line
            )
            print(Fore.CYAN + animated)
        for line in footer:
            print(Fore.CYAN + line)
        sys.stdout.flush()
        time.sleep(delay)
    print("\033[H\033[2J", end="")
    for line in lines:
        print(Fore.CYAN + line)
    for line in footer:
        print(Fore.CYAN + line)
    print()


def main() -> None:
    init(autoreset=True)

    def prompt(text: str) -> str:
        return input(Fore.YELLOW + text + Style.RESET_ALL)

    parser = argparse.ArgumentParser(description="Fetch token info and OHLCV data")
    parser.add_argument("ticker", nargs="?", help="Token ticker symbol, e.g. btc")
    parser.add_argument("--output", default=None, help="Output CSV filename")
    parser.add_argument("--debug", action="store_true", help="Enable debug logging")
    args = parser.parse_args()

    logging.basicConfig(level=logging.DEBUG if args.debug else logging.INFO)

    print(
        Fore.CYAN
        + "Paper Hands Model [Version 1.0]\n"
        + "\u00A9 Bitmaker L.L.C-FZ. All rights reserved.\n"
    )

    ticker = args.ticker or prompt("Enter token ticker: ").strip()

    try:
        info = fetch_coin_info(ticker)
<<<<<<< HEAD
        ohlcv_map, failures = fetch_ohlcv(ticker)
=======
        ohlcv_map = fetch_ohlcv(ticker)
>>>>>>> b9a5db61
    except ValueError as exc:
        print(exc)
        return

    if not ohlcv_map:
        print("No OHLCV data available")
        return

    if getattr(sys, "frozen", False):
        dist_dir = Path(sys.executable).resolve().parent
    else:
        dist_dir = Path(__file__).resolve().parent.parent.parent / "dist"
    datasets_dir = dist_dir / "datasets"
    datasets_dir.mkdir(parents=True, exist_ok=True)

    base = args.output or ticker.upper()
    if base.lower().endswith(".csv"):
        base = base[:-4]
    for ex, data in ohlcv_map.items():
        filename = datasets_dir / f"{base}_{ex}_data.csv"
        save_to_csv(filename, info, data)

<<<<<<< HEAD
    print(
        f"{ticker.upper()} data for {len(ohlcv_map)} exchanges successfully fetched, "
        f"{len(failures)} exchanges failed. Files saved to {datasets_dir}"
    )

=======
>>>>>>> b9a5db61
    mode = prompt("Select mode: buyback or liquidation (b/l): ").strip().lower()
    if mode.startswith("b"):
        try:
            pct_input = prompt(
                "Minimum intraday surge percentage (default 75): "
            ).strip()
            surge_pct = float(pct_input) if pct_input else 75.0
        except ValueError:
            print("Invalid numeric input")
            return
        surge_pct = abs(surge_pct)
        avgs = []
        for ex, data in ohlcv_map.items():
            surge_filename = datasets_dir / f"{base}_{ex}_surges.csv"
            avg = save_surge_snippets(
                surge_filename,
                data,
                info["circulating_supply"],
                1 + surge_pct / 100,
            )
            avgs.append(avg)
        avg = sum(avgs) / len(avgs) if avgs else 0.0
        print(f"Average PH percentage: {avg}")

        try:
            final_price = float(prompt("Final desired price for buyback: "))
            q_pct = float(prompt("Increase in sell rate q percentage: "))
            step_input = prompt(
                "Price step percentage for schedule (default 5): "
            ).strip()
            step_pct = float(step_input) if step_input else 5.0
        except ValueError:
            print("Invalid numeric input")
            return
        buyback_filename = datasets_dir / f"{base}_buyback.csv"
        save_buyback_model(
            buyback_filename,
            info["price"],
            info["circulating_supply"],
            avg,
            final_price,
            q_pct,
            step_pct,
        )
        print(f"Buyback model written to {buyback_filename}")
        chart_file = datasets_dir / f"{base}_buyback.png"
        plot_buyback_chart(buyback_filename, chart_file)
        print(f"Buyback chart written to {chart_file}")
    elif mode.startswith("l"):
        try:
            pct_input = prompt(
                "Maximum intraday selloff percentage (default -50): "
            ).strip()
            selloff_pct = float(pct_input) if pct_input else -50.0
        except ValueError:
            print("Invalid numeric input")
            return
        if selloff_pct > 0:
            print(
                f"Interpreting {selloff_pct}% as -{selloff_pct}% (selloff percentages should be negative)."
            )
        selloff_pct = -abs(selloff_pct)
        avgs = []
        for ex, data in ohlcv_map.items():
            selloff_filename = datasets_dir / f"{base}_{ex}_selloffs.csv"
            avg = save_selloff_snippets(
                selloff_filename,
                data,
                info["circulating_supply"],
                1 + selloff_pct / 100,
            )
            avgs.append(avg)
        avg = sum(avgs) / len(avgs) if avgs else 0.0
        print(f"Average PH percentage: {avg}")

        try:
            final_price = float(prompt("Final desired price for liquidation: "))
            q_pct = float(
                prompt("Increase in sell buy rate q percentage: ")
            )
            step_input = prompt(
                "Price step percentage for schedule (default 5): "
            ).strip()
            step_pct = float(step_input) if step_input else 5.0
        except ValueError:
            print("Invalid numeric input")
            return
        liquidation_filename = datasets_dir / f"{base}_liquidation.csv"
        save_liquidation_model(
            liquidation_filename,
            info["price"],
            info["circulating_supply"],
            avg,
            final_price,
            q_pct,
            step_pct,
        )
        print(f"Liquidation model written to {liquidation_filename}")
    else:
        print("Invalid mode selected")
        return


if __name__ == "__main__":
    main()<|MERGE_RESOLUTION|>--- conflicted
+++ resolved
@@ -100,11 +100,7 @@
 
     try:
         info = fetch_coin_info(ticker)
-<<<<<<< HEAD
         ohlcv_map, failures = fetch_ohlcv(ticker)
-=======
-        ohlcv_map = fetch_ohlcv(ticker)
->>>>>>> b9a5db61
     except ValueError as exc:
         print(exc)
         return
@@ -127,14 +123,11 @@
         filename = datasets_dir / f"{base}_{ex}_data.csv"
         save_to_csv(filename, info, data)
 
-<<<<<<< HEAD
     print(
         f"{ticker.upper()} data for {len(ohlcv_map)} exchanges successfully fetched, "
         f"{len(failures)} exchanges failed. Files saved to {datasets_dir}"
     )
 
-=======
->>>>>>> b9a5db61
     mode = prompt("Select mode: buyback or liquidation (b/l): ").strip().lower()
     if mode.startswith("b"):
         try:
