--- conflicted
+++ resolved
@@ -3,14 +3,8 @@
 
 import argparse
 import logging
-<<<<<<< HEAD
 import sys
 from pathlib import Path
-=======
-import random
-import sys
-import time
->>>>>>> 5f32185d
 
 try:
     from colorama import Fore, Style, init
@@ -115,7 +109,6 @@
         print("No OHLCV data available")
         return
 
-<<<<<<< HEAD
     if getattr(sys, "frozen", False):
         dist_dir = Path(sys.executable).resolve().parent
     else:
@@ -125,10 +118,6 @@
 
     base = args.output or ticker.upper()
     if base.lower().endswith(".csv"):
-=======
-    base = args.output or ticker.upper()
-    if base.lower().endswith('.csv'):
->>>>>>> 5f32185d
         base = base[:-4]
     for ex, data in ohlcv_map.items():
         filename = datasets_dir / f"{base}_{ex}_data.csv"
