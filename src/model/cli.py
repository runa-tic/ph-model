--- conflicted
+++ resolved
@@ -9,19 +9,13 @@
 def main() -> None:
     parser = argparse.ArgumentParser(description="Fetch token info and OHLCV data")
     parser.add_argument("ticker", help="Token ticker symbol, e.g. btc")
-<<<<<<< HEAD
-=======
-    parser.add_argument("--exchange", default="binance", help="Exchange name for OHLCV data")
->>>>>>> d7ac6045
+
     parser.add_argument("--output", default=None, help="Output CSV filename")
     args = parser.parse_args()
 
     info = fetch_coin_info(args.ticker)
-<<<<<<< HEAD
     ohlcv = fetch_ohlcv(args.ticker)
-=======
-    ohlcv = fetch_ohlcv(args.ticker, args.exchange)
->>>>>>> d7ac6045
+
     filename = args.output or f"{args.ticker.upper()}_data.csv"
     save_to_csv(filename, info, ohlcv)
     print(f"Data written to {filename}")
