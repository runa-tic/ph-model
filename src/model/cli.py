"""Command-line interface for fetching crypto data."""
from __future__ import annotations

import argparse
import logging
import sys
from pathlib import Path

try:
    from colorama import Fore, Style, init
except ModuleNotFoundError:  # pragma: no cover - fallback when colorama isn't bundled
    class _NoColor:
        def __getattr__(self, name: str) -> str:
            return ""

    Fore = Style = _NoColor()

    def init(*_args, **_kwargs):  # type: ignore
        pass

from model.crypto_data import (
    fetch_coin_info,
    fetch_ohlcv,
    plot_buyback_chart,
    save_buyback_model,
    save_selloff_snippets,
    save_surge_snippets,
    save_liquidation_model,
    save_to_csv,
)


BASE_ART = """
            ..........    
           .----------.   
         .----------:.==. 
      ...:---------:-===:. 
       ..--------.:======.
       ..------.=========.
  .  ....:---.-=========:.
    ..  ..--:==========-. 
.     ..   .==========.   
  .      .   .......      
.    ..  .  . . ...       
     ..    .              
            .             
         . .              
"""

VARIANTS = ".:=-"


def animate_banner(frames: int = 20, delay: float = 0.05) -> None:
    lines = BASE_ART.splitlines()
    footer = [
        "Paper Hands Model [Version 1.0]",
        "\u00A9 Bitmaker L.L.C-FZ. All rights reserved.",
        "",
    ]
    for _ in range(frames):
        print("\033[H\033[2J", end="")
        for line in lines:
            animated = "".join(
                random.choice(VARIANTS) if ch != " " else " " for ch in line
            )
            print(Fore.CYAN + animated)
        for line in footer:
            print(Fore.CYAN + line)
        sys.stdout.flush()
        time.sleep(delay)
    print("\033[H\033[2J", end="")
    for line in lines:
        print(Fore.CYAN + line)
    for line in footer:
        print(Fore.CYAN + line)
    print()


def main() -> None:
    init(autoreset=True)

    def prompt(text: str) -> str:
        return input(Fore.YELLOW + text + Style.RESET_ALL)

    parser = argparse.ArgumentParser(description="Fetch token info and OHLCV data")
    parser.add_argument("ticker", nargs="?", help="Token ticker symbol, e.g. btc")
    parser.add_argument("--output", default=None, help="Output CSV filename")
    parser.add_argument("--debug", action="store_true", help="Enable debug logging")
    args = parser.parse_args()

    logging.basicConfig(level=logging.DEBUG if args.debug else logging.INFO)

    print(
        Fore.CYAN
        + "Paper Hands Model [Version 1.0]\n"
        + "\u00A9 Bitmaker L.L.C-FZ. All rights reserved.\n"
    )

    ticker = args.ticker or prompt("Enter token ticker: ").strip()

    try:
        info = fetch_coin_info(ticker)
<<<<<<< HEAD
        ohlcv_map, failures = fetch_ohlcv(ticker, progress=True)
=======
        ohlcv_map, failures = fetch_ohlcv(ticker)
>>>>>>> cd197a17
    except ValueError as exc:
        print(exc)
        return

    if not ohlcv_map:
        print("No OHLCV data available")
        return

    if getattr(sys, "frozen", False):
        dist_dir = Path(sys.executable).resolve().parent
    else:
        dist_dir = Path(__file__).resolve().parent.parent.parent / "dist"
    datasets_dir = dist_dir / "datasets"
    datasets_dir.mkdir(parents=True, exist_ok=True)

    base = args.output or ticker.upper()
    if base.lower().endswith(".csv"):
        base = base[:-4]
    for ex, data in ohlcv_map.items():
        filename = datasets_dir / f"{base}_{ex}_data.csv"
        save_to_csv(filename, info, data)

    print(
        f"{ticker.upper()} data for {len(ohlcv_map)} exchanges successfully fetched, "
        f"{len(failures)} exchanges failed. Files saved to {datasets_dir}"
    )

    mode = prompt("Select mode: buyback or liquidation (b/l): ").strip().lower()
    if mode.startswith("b"):
        try:
            pct_input = prompt(
                "Minimum intraday surge percentage (default 75): "
            ).strip()
            surge_pct = float(pct_input) if pct_input else 75.0
        except ValueError:
            print("Invalid numeric input")
            return
        surge_pct = abs(surge_pct)
        avgs = []
        for ex, data in ohlcv_map.items():
            surge_filename = datasets_dir / f"{base}_{ex}_surges.csv"
            avg = save_surge_snippets(
                surge_filename,
                data,
                info["circulating_supply"],
                1 + surge_pct / 100,
            )
            avgs.append(avg)
        avg = sum(avgs) / len(avgs) if avgs else 0.0
        print(f"Average PH percentage: {avg}")

        try:
            final_price = float(prompt("Final desired price for buyback: "))
            q_pct = float(prompt("Increase in sell rate q percentage: "))
            step_input = prompt(
                "Price step percentage for schedule (default 5): "
            ).strip()
            step_pct = float(step_input) if step_input else 5.0
        except ValueError:
            print("Invalid numeric input")
            return
        buyback_filename = datasets_dir / f"{base}_buyback.csv"
        save_buyback_model(
            buyback_filename,
            info["price"],
            info["circulating_supply"],
            avg,
            final_price,
            q_pct,
            step_pct,
        )
        print(f"Buyback model written to {buyback_filename}")
        chart_file = datasets_dir / f"{base}_buyback.png"
        plot_buyback_chart(buyback_filename, chart_file)
        print(f"Buyback chart written to {chart_file}")
    elif mode.startswith("l"):
        try:
            pct_input = prompt(
                "Maximum intraday selloff percentage (default -50): "
            ).strip()
            selloff_pct = float(pct_input) if pct_input else -50.0
        except ValueError:
            print("Invalid numeric input")
            return
        if selloff_pct > 0:
            print(
                f"Interpreting {selloff_pct}% as -{selloff_pct}% (selloff percentages should be negative)."
            )
        selloff_pct = -abs(selloff_pct)
        avgs = []
        for ex, data in ohlcv_map.items():
            selloff_filename = datasets_dir / f"{base}_{ex}_selloffs.csv"
            avg = save_selloff_snippets(
                selloff_filename,
                data,
                info["circulating_supply"],
                1 + selloff_pct / 100,
            )
            avgs.append(avg)
        avg = sum(avgs) / len(avgs) if avgs else 0.0
        print(f"Average PH percentage: {avg}")

        try:
            final_price = float(prompt("Final desired price for liquidation: "))
            q_pct = float(
                prompt("Increase in sell buy rate q percentage: ")
            )
            step_input = prompt(
                "Price step percentage for schedule (default 5): "
            ).strip()
            step_pct = float(step_input) if step_input else 5.0
        except ValueError:
            print("Invalid numeric input")
            return
        liquidation_filename = datasets_dir / f"{base}_liquidation.csv"
        save_liquidation_model(
            liquidation_filename,
            info["price"],
            info["circulating_supply"],
            avg,
            final_price,
            q_pct,
            step_pct,
        )
        print(f"Liquidation model written to {liquidation_filename}")
    else:
        print("Invalid mode selected")
        return


if __name__ == "__main__":
    main()<|MERGE_RESOLUTION|>--- conflicted
+++ resolved
@@ -100,11 +100,7 @@
 
     try:
         info = fetch_coin_info(ticker)
-<<<<<<< HEAD
         ohlcv_map, failures = fetch_ohlcv(ticker, progress=True)
-=======
-        ohlcv_map, failures = fetch_ohlcv(ticker)
->>>>>>> cd197a17
     except ValueError as exc:
         print(exc)
         return
